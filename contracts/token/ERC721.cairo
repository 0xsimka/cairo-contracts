--- conflicted
+++ resolved
@@ -3,7 +3,6 @@
 
 from starkware.cairo.common.cairo_builtins import HashBuiltin, SignatureBuiltin
 from starkware.starknet.common.syscalls import get_caller_address
-<<<<<<< HEAD
 from starkware.cairo.common.math import assert_not_equal, assert_not_zero
 
 # Missing:
@@ -15,20 +14,13 @@
 @storage_var
 func owners(token_id : felt) -> (res : felt):
 end
-=======
-from starkware.cairo.common.math import assert_nn_le
->>>>>>> 3f134723
 
 @storage_var
 func balances(owner : felt) -> (res : felt):
 end
 
 @storage_var
-<<<<<<< HEAD
 func token_approvals(token_id : felt) -> (res : felt):
-=======
-func balances(owner: felt) -> (res: felt):
->>>>>>> 3f134723
 end
 
 @storage_var
@@ -99,16 +91,8 @@
 end
 
 @external
-<<<<<<< HEAD
 func initialize{pedersen_ptr : HashBuiltin*, syscall_ptr : felt*, range_check_ptr}(
         name : felt, symbol : felt, tokenURI : TokenUri):
-=======
-func initialize{
-        syscall_ptr : felt*, 
-        pedersen_ptr : HashBuiltin*,
-        range_check_ptr
-    }():
->>>>>>> 3f134723
     let (_initialized) = initialized.read()
     assert _initialized = 0
 
@@ -117,15 +101,10 @@
     token_uri_.write(tokenURI)
 
     initialized.write(1)
-<<<<<<< HEAD
-
-=======
->>>>>>> 3f134723
-    return ()
-end
-
-@view
-<<<<<<< HEAD
+    return ()
+end
+
+@view
 func balance_of{syscall_ptr : felt*, pedersen_ptr : HashBuiltin*, range_check_ptr}(
         owner : felt) -> (res : felt):
     assert_not_zero(owner)
@@ -146,30 +125,13 @@
 @view
 func name{syscall_ptr : felt*, pedersen_ptr : HashBuiltin*, range_check_ptr}() -> (res : felt):
     let (res) = name_.read()
-=======
-func balance_of{
-        syscall_ptr : felt*, 
-        pedersen_ptr : HashBuiltin*,
-        range_check_ptr
-    }(owner: felt) -> (res: felt):
-    let (res) = balances.read(owner=owner)
->>>>>>> 3f134723
-    return (res)
-end
-
-@view
-<<<<<<< HEAD
+    return (res)
+end
+
+@view
 func symbol{syscall_ptr : felt*, pedersen_ptr : HashBuiltin*, range_check_ptr}() -> (res : felt):
     let (res) = symbol_.read()
 
-=======
-func owner_of{
-        syscall_ptr : felt*, 
-        pedersen_ptr : HashBuiltin*,
-        range_check_ptr
-    }(token_id: felt) -> (res: felt):
-    let (res) = owner.read(token_id=token_id)
->>>>>>> 3f134723
     return (res)
 end
 
@@ -188,22 +150,9 @@
 end
 
 @external
-<<<<<<< HEAD
 func approve{pedersen_ptr : HashBuiltin*, syscall_ptr : felt*, range_check_ptr}(
         to : felt, token_id : felt):
     let (owner) = owners.read(token_id)
-=======
-func approve{
-        syscall_ptr : felt*, 
-        pedersen_ptr : HashBuiltin*,
-        range_check_ptr
-    }(to: felt, token_id: felt):
-    let (_owner) = owner.read(token_id)
-
-    if _owner == to:
-        assert 1 = 0
-    end
->>>>>>> 3f134723
 
     assert_not_equal(owner, to)
 
@@ -214,16 +163,8 @@
     return ()
 end
 
-<<<<<<< HEAD
 func _is_operator_or_owner{pedersen_ptr : HashBuiltin*, syscall_ptr : felt*, range_check_ptr}(
         address : felt) -> (res : felt):
-=======
-func _is_approved_or_owner{
-        syscall_ptr : felt*, 
-        pedersen_ptr : HashBuiltin*,
-        range_check_ptr
-    }(to: felt, token_id: felt):
->>>>>>> 3f134723
     let (caller) = get_caller_address()
 
     if caller == address:
@@ -271,24 +212,15 @@
 end
 
 @view
-<<<<<<< HEAD
 func get_approved{syscall_ptr : felt*, pedersen_ptr : HashBuiltin*, range_check_ptr}(
         token_id : felt) -> (res : felt):
     let (exists) = _exists(token_id)
     assert exists = 1
 
-=======
-func get_approved{
-        syscall_ptr : felt*, 
-        pedersen_ptr : HashBuiltin*,
-        range_check_ptr
-    }(token_id: felt) -> (res: felt):
->>>>>>> 3f134723
     let (res) = token_approvals.read(token_id=token_id)
     return (res)
 end
 
-<<<<<<< HEAD
 @view
 func is_approved_for_all{syscall_ptr : felt*, pedersen_ptr : HashBuiltin*, range_check_ptr}(
         owner : felt, operator : felt) -> (res : felt):
@@ -349,33 +281,13 @@
 
     # Update token_id owner
     owners.write(token_id=token_id, value=to)
-=======
-func _mint{
-        syscall_ptr : felt*, 
-        pedersen_ptr : HashBuiltin*,
-        range_check_ptr
-    }(recipient: felt, amount: felt):
-    let (res) = balances.read(user=recipient)
-    balances.write(recipient, res + amount)
->>>>>>> 3f134723
-
-    return ()
-end
-
-<<<<<<< HEAD
+
+    return ()
+end
+
 func _set_approval_for_all{syscall_ptr : felt*, pedersen_ptr : HashBuiltin*, range_check_ptr}(
         owner : felt, operator : felt, approved : felt):
     assert_not_equal(owner, operator)
-=======
-func _transfer{
-        syscall_ptr : felt*, 
-        pedersen_ptr : HashBuiltin*,
-        range_check_ptr
-    }(sender: felt, recipient: felt, amount: felt):
-    # validate sender has enough funds
-    let (sender_balance) = balances.read(user=sender)
-    assert_nn_le(amount, sender_balance)
->>>>>>> 3f134723
 
     # Make sure `approved` is a boolean (0 or 1)
     assert approved * (1 - approved) = 0
@@ -385,35 +297,17 @@
 end
 
 @external
-<<<<<<< HEAD
 func set_approval_for_all{syscall_ptr : felt*, pedersen_ptr : HashBuiltin*, range_check_ptr}(
         operator : felt, approved : felt):
     let (caller) = get_caller_address()
 
     _set_approval_for_all(caller, operator, approved)
-=======
-func transfer{
-        syscall_ptr : felt*, 
-        pedersen_ptr : HashBuiltin*,
-        range_check_ptr
-    }(recipient: felt, amount: felt):
-    let (sender) = get_caller_address()
-    _transfer(sender, recipient, amount)
->>>>>>> 3f134723
     return ()
 end
 
 @external
-<<<<<<< HEAD
 func transfer_from{pedersen_ptr : HashBuiltin*, syscall_ptr : felt*, range_check_ptr}(
         _from : felt, to : felt, token_id : felt):
-=======
-func transfer_from{
-        syscall_ptr : felt*, 
-        pedersen_ptr : HashBuiltin*,
-        range_check_ptr
-    }(sender: felt, recipient: felt, amount: felt):
->>>>>>> 3f134723
     let (caller) = get_caller_address()
     _is_approved_or_owner(caller, token_id=token_id)
 
