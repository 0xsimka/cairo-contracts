--- conflicted
+++ resolved
@@ -11,14 +11,11 @@
 
 ### Added
 
-<<<<<<< HEAD
+- `IUpgradeAndCall` interface (#1148)
+- `upgrade_and_call` function in UpgradeableComponent's InternalImpl (#1148)
 - `ERC20Permit` impl for `ERC20Component` facilitating token approvals via off-chain signatures (#1140)
 - `ISNIP12Metadata` interface for discovering name and version of a SNIP-12 impl (#1140)
 - `SNIP12MetadataExternal` impl of `ISNIP12Metadata` interface for `ERC20Component` (#1140)
-=======
-- `IUpgradeAndCall` interface (#1148)
-- `upgrade_and_call` function in UpgradeableComponent's InternalImpl (#1148)
->>>>>>> f7b7a7bc
 
 ### Changed
 
